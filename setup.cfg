--- conflicted
+++ resolved
@@ -29,11 +29,7 @@
     pandas>=0.19
     tables>=3.2.1
     nistats>=0.0.1b0
-<<<<<<< HEAD
-    pybids @ git+https://github.com/bids-standard/pybids.git@4cdcb0d
-=======
-    pybids @ git+https://github.com/bids-standard/pybids.git@a83196aee75aed655240b48e7166114d39746b00
->>>>>>> adb0cf68
+    pybids @ git+https://github.com/bids-standard/pybids.git@586ae33b7c4a63dc49837ab3ec2cf93b1f8787ad
     jinja2
 
 [options.extras_require]
