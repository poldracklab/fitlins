from copy import deepcopy
import os
import numpy as np
import pandas as pd
<<<<<<< HEAD
import nibabel as nb
from nistats import design_matrix as dm
from nistats import first_level_model as level1
from nistats import second_level_model as level2
from nistats.contrasts import compute_contrast
=======
>>>>>>> 6691058e

from nipype.interfaces.base import (
    LibraryBaseInterface, SimpleInterface, BaseInterfaceInputSpec, TraitedSpec,
    File, traits, isdefined
    )


class NistatsBaseInterface(LibraryBaseInterface):
    _pkg = 'nistats'


def prepare_contrasts(contrasts, all_regressors):
    """ Make mutable copy of contrast list, and
    generate contrast design_matrix from dictionary weight mapping
    """
    if not isdefined(contrasts):
        return []

    out_contrasts = []
    for contrast in contrasts:
        # Fill in zeros
        weights = np.array([
            [row[col] if col in row else 0 for col in all_regressors]
            for row in contrast['weights']
            ])
        out_contrasts.append(
            (contrast['name'], weights, contrast['type']))

    return out_contrasts


class FirstLevelModelInputSpec(BaseInterfaceInputSpec):
    bold_file = File(exists=True, mandatory=True)
    mask_file = File(exists=True)
    session_info = traits.Dict()
    contrast_info = traits.List(traits.Dict)
    smoothing_fwhm = traits.Float(desc='Full-width half max (FWHM) in mm for smoothing in mask')


class FirstLevelModelOutputSpec(TraitedSpec):
    effect_maps = traits.List(File)
    variance_maps = traits.List(File)
    stat_maps = traits.List(File)
    zscore_maps = traits.List(File)
    pvalue_maps = traits.List(File)
    contrast_metadata = traits.List(traits.Dict)
    design_matrix = File()


class FirstLevelModel(NistatsBaseInterface, SimpleInterface):
    input_spec = FirstLevelModelInputSpec
    output_spec = FirstLevelModelOutputSpec

    def _run_interface(self, runtime):
        import nibabel as nb
        from nistats import design_matrix as dm
        from nistats import first_level_model as level1
        info = self.inputs.session_info
        img = nb.load(self.inputs.bold_file)
        vols = img.shape[3]

        if info['sparse'] not in (None, 'None'):
            sparse = pd.read_hdf(info['sparse'], key='sparse').rename(
                columns={'condition': 'trial_type',
                         'amplitude': 'modulation'})
            sparse = sparse.dropna(subset=['modulation'])  # Drop NAs
        else:
            sparse = None

        if info['dense'] not in (None, 'None'):
            dense = pd.read_hdf(info['dense'], key='dense')
            column_names = dense.columns.tolist()
            drift_model = None if 'cosine_00' in column_names else 'cosine'
        else:
            dense = None
            column_names = None
            drift_model = 'cosine'

        mat = dm.make_first_level_design_matrix(
            frame_times=np.arange(vols) * info['repetition_time'],
            events=sparse,
            add_regs=dense,
            add_reg_names=column_names,
            drift_model=drift_model,
        )

        mat.to_csv('design.tsv', sep='\t')
        self._results['design_matrix'] = os.path.join(runtime.cwd,
                                                      'design.tsv')

        mask_file = self.inputs.mask_file
        if not isdefined(mask_file):
            mask_file = None
        smoothing_fwhm = self.inputs.smoothing_fwhm
        if not isdefined(smoothing_fwhm):
            smoothing_fwhm = None
        if isinstance(img, nb.Cifti2Image):
            labels, estimates = level1.run_glm(img.get_fdata(), mat.values)
        else:
            flm = level1.FirstLevelModel(
                mask=mask_file, smoothing_fwhm=smoothing_fwhm)
            flm.fit(img, design_matrices=mat)

        effect_maps = []
        variance_maps = []
        stat_maps = []
        zscore_maps = []
        pvalue_maps = []
        contrast_metadata = []
        out_ents = self.inputs.contrast_info[0]['entities']
<<<<<<< HEAD
        for name, weights, contrast_type in prepare_contrasts(
                self.inputs.contrast_info, mat.columns.tolist()):
            if isinstance(img, nb.Cifti2Image):
                es = compute_contrast(labels, estimates, weights,
                                      contrast_type=contrast_type)
                effect_size = es.effect_size()
                newheader = deepcopy(img.header)
                newheader.matrix.pop(0)
                newheader.matrix[0].AppliesToMatrixDimension = 0
                newheader.matrix[0].IndicesMapToDataType = "CIFTI_INDEX_TYPE_SCALAR"
                newimg = nb.Cifti2Image(effect_size, header=newheader)
                es_fname = os.path.join(
                    runtime.cwd, '{}.dscalar.nii.gz').format(name)
                newimg.to_filename(es_fname)
            else:
                es = flm.compute_contrast(
                    weights, contrast_type, output_type='effect_size')
                es_fname = os.path.join(
                    runtime.cwd, '{}.nii.gz').format(name)
                es.to_filename(es_fname)

            contrast_maps.append(es_fname)
=======
        fname_fmt = os.path.join(runtime.cwd, '{}_{}.nii.gz').format
        for name, weights, contrast_type in prepare_contrasts(
                self.inputs.contrast_info, mat.columns.tolist()):
            maps = flm.compute_contrast(weights, contrast_type, output_type='all')
>>>>>>> 6691058e
            contrast_metadata.append(
                {'contrast': name,
                 'stat': contrast_type,
                 **out_ents}
                )

            for map_type, map_list in (('effect_size', effect_maps),
                                       ('effect_variance', variance_maps),
                                       ('z_score', zscore_maps),
                                       ('p_value', pvalue_maps),
                                       ('stat', stat_maps)):
                fname = fname_fmt(name, map_type)
                maps[map_type].to_filename(fname)
                map_list.append(fname)

        self._results['effect_maps'] = effect_maps
        self._results['variance_maps'] = variance_maps
        self._results['stat_maps'] = stat_maps
        self._results['zscore_maps'] = zscore_maps
        self._results['pvalue_maps'] = pvalue_maps
        self._results['contrast_metadata'] = contrast_metadata

        return runtime


class SecondLevelModelInputSpec(BaseInterfaceInputSpec):
    effect_maps = traits.List(traits.List(File(exists=True)), mandatory=True)
    variance_maps = traits.List(traits.List(File(exists=True)))
    stat_metadata = traits.List(traits.List(traits.Dict), mandatory=True)
    contrast_info = traits.List(traits.Dict, mandatory=True)
    smoothing_fwhm = traits.Float(desc='Full-width half max (FWHM) in mm for smoothing in mask')


class SecondLevelModelOutputSpec(TraitedSpec):
    effect_maps = traits.List(File)
    variance_maps = traits.List(File)
    stat_maps = traits.List(File)
    zscore_maps = traits.List(File)
    pvalue_maps = traits.List(File)
    contrast_metadata = traits.List(traits.Dict)
    contrast_matrix = File()


def _flatten(x):
    return [elem for sublist in x for elem in sublist]


def _match(query, metadata):
    for key, val in query.items():
        if metadata.get(key) != val:
            return False
    return True


class SecondLevelModel(NistatsBaseInterface, SimpleInterface):
    input_spec = SecondLevelModelInputSpec
    output_spec = SecondLevelModelOutputSpec

    def _run_interface(self, runtime):
<<<<<<< HEAD
        contrast_maps = []
        contrast_metadata = []
=======
        from nistats import second_level_model as level2
        smoothing_fwhm = self.inputs.smoothing_fwhm
        if not isdefined(smoothing_fwhm):
            smoothing_fwhm = None
        model = level2.SecondLevelModel(smoothing_fwhm=smoothing_fwhm)
>>>>>>> 6691058e

        effect_maps = []
        variance_maps = []
        stat_maps = []
        zscore_maps = []
        pvalue_maps = []
        contrast_metadata = []
        out_ents = self.inputs.contrast_info[0]['entities']  # Same for all
        fname_fmt = os.path.join(runtime.cwd, '{}_{}.nii.gz').format

        # Only keep files which match all entities for contrast
        stat_metadata = _flatten(self.inputs.stat_metadata)
        input_effects = _flatten(self.inputs.effect_maps)
        # XXX nistats should begin supporting mixed effects models soon
        # input_variances = _flatten(self.inputs.variance_maps)
        input_variances = [None] * len(input_effects)

        filtered_effects = []
        filtered_variances = []
        names = []
        for m, eff, var in zip(stat_metadata, input_effects, input_variances):
            if _match(out_ents, m):
                filtered_effects.append(eff)
                filtered_variances.append(var)
                names.append(m['contrast'])

<<<<<<< HEAD
        # check at least one file:
        img = nb.load(filtered_files[0])
        if isinstance(img, nb.Cifti2Image):
            pass
        else:
            model = level2.SecondLevelModel()

        for name, weights, type in prepare_contrasts(self.inputs.contrast_info, names):
=======
        for name, weights, contrast_type in prepare_contrasts(self.inputs.contrast_info, names):
>>>>>>> 6691058e
            # Need to add F-test support for intercept (more than one column)
            # Currently only taking 0th column as intercept (t-test)
            weights = weights[0]
            effects = (np.array(filtered_effects)[weights != 0]).tolist()
            _variances = (np.array(filtered_variances)[weights != 0]).tolist()
            design_matrix = pd.DataFrame({'intercept': weights[weights != 0]})

<<<<<<< HEAD
            if isinstance(img, nb.Cifti2Image):
                pass
            else:
                model.fit(input, design_matrix=design_matrix)

            stat = model.compute_contrast(second_level_stat_type=type)
            stat_fname = os.path.join(runtime.cwd, '{}.nii.gz').format(name)
            stat.to_filename(stat_fname)
=======
            model.fit(effects, design_matrix=design_matrix)
>>>>>>> 6691058e

            maps = model.compute_contrast(second_level_stat_type=contrast_type,
                                          output_type='all')
            contrast_metadata.append(
                {'contrast': name,
                 'stat': contrast_type,
                 **out_ents})

            for map_type, map_list in (('effect_size', effect_maps),
                                       ('effect_variance', variance_maps),
                                       ('z_score', zscore_maps),
                                       ('p_value', pvalue_maps),
                                       ('stat', stat_maps)):
                fname = fname_fmt(name, map_type)
                maps[map_type].to_filename(fname)
                map_list.append(fname)

        self._results['effect_maps'] = effect_maps
        self._results['variance_maps'] = variance_maps
        self._results['stat_maps'] = stat_maps
        self._results['zscore_maps'] = zscore_maps
        self._results['pvalue_maps'] = pvalue_maps
        self._results['contrast_metadata'] = contrast_metadata

        return runtime<|MERGE_RESOLUTION|>--- conflicted
+++ resolved
@@ -2,14 +2,6 @@
 import os
 import numpy as np
 import pandas as pd
-<<<<<<< HEAD
-import nibabel as nb
-from nistats import design_matrix as dm
-from nistats import first_level_model as level1
-from nistats import second_level_model as level2
-from nistats.contrasts import compute_contrast
-=======
->>>>>>> 6691058e
 
 from nipype.interfaces.base import (
     LibraryBaseInterface, SimpleInterface, BaseInterfaceInputSpec, TraitedSpec,
@@ -67,6 +59,8 @@
         import nibabel as nb
         from nistats import design_matrix as dm
         from nistats import first_level_model as level1
+        from nistats.contrasts import compute_contrast
+
         info = self.inputs.session_info
         img = nb.load(self.inputs.bold_file)
         vols = img.shape[3]
@@ -120,40 +114,35 @@
         pvalue_maps = []
         contrast_metadata = []
         out_ents = self.inputs.contrast_info[0]['entities']
-<<<<<<< HEAD
         for name, weights, contrast_type in prepare_contrasts(
                 self.inputs.contrast_info, mat.columns.tolist()):
             if isinstance(img, nb.Cifti2Image):
-                es = compute_contrast(labels, estimates, weights,
-                                      contrast_type=contrast_type)
-                effect_size = es.effect_size()
-                newheader = deepcopy(img.header)
-                newheader.matrix.pop(0)
-                newheader.matrix[0].AppliesToMatrixDimension = 0
-                newheader.matrix[0].IndicesMapToDataType = "CIFTI_INDEX_TYPE_SCALAR"
-                newimg = nb.Cifti2Image(effect_size, header=newheader)
-                es_fname = os.path.join(
-                    runtime.cwd, '{}.dscalar.nii.gz').format(name)
-                newimg.to_filename(es_fname)
+                contrast = compute_contrast(labels, estimates, weights,
+                                            contrast_type=contrast_type)
+                fname_fmt = os.path.join(runtime.cwd, '{}_{}.dscalar.nii').format
+                output_types = ['z_score', 'stat', 'p_value', 'effect_size',
+                                'effect_variance']
+                outputs = {}
+                for output_type_ in output_types:
+                    estimate_ = getattr(contrast, output_type_)()
+                    # Prepare the returned images
+                    newheader = deepcopy(img.header)
+                    newheader.matrix.pop(0)
+                    newheader.matrix[0].AppliesToMatrixDimension = 0
+                    newheader.matrix[0].IndicesMapToDataType = \
+                        "CIFTI_INDEX_TYPE_SCALAR"
+                    newimg = nb.Cifti2Image(estimate_, header=newheader)
+                    fname = fname_fmt(name, output_type_)
+                    newimg.to_filename(fname)
             else:
-                es = flm.compute_contrast(
-                    weights, contrast_type, output_type='effect_size')
-                es_fname = os.path.join(
-                    runtime.cwd, '{}.nii.gz').format(name)
-                es.to_filename(es_fname)
-
-            contrast_maps.append(es_fname)
-=======
-        fname_fmt = os.path.join(runtime.cwd, '{}_{}.nii.gz').format
-        for name, weights, contrast_type in prepare_contrasts(
-                self.inputs.contrast_info, mat.columns.tolist()):
-            maps = flm.compute_contrast(weights, contrast_type, output_type='all')
->>>>>>> 6691058e
+                fname_fmt = os.path.join(runtime.cwd, '{}_{}.nii.gz').format
+                maps = flm.compute_contrast(weights, contrast_type,
+                                            output_type='all')
             contrast_metadata.append(
                 {'contrast': name,
                  'stat': contrast_type,
                  **out_ents}
-                )
+            )
 
             for map_type, map_list in (('effect_size', effect_maps),
                                        ('effect_variance', variance_maps),
@@ -208,16 +197,11 @@
     output_spec = SecondLevelModelOutputSpec
 
     def _run_interface(self, runtime):
-<<<<<<< HEAD
-        contrast_maps = []
-        contrast_metadata = []
-=======
         from nistats import second_level_model as level2
         smoothing_fwhm = self.inputs.smoothing_fwhm
         if not isdefined(smoothing_fwhm):
             smoothing_fwhm = None
         model = level2.SecondLevelModel(smoothing_fwhm=smoothing_fwhm)
->>>>>>> 6691058e
 
         effect_maps = []
         variance_maps = []
@@ -244,18 +228,7 @@
                 filtered_variances.append(var)
                 names.append(m['contrast'])
 
-<<<<<<< HEAD
-        # check at least one file:
-        img = nb.load(filtered_files[0])
-        if isinstance(img, nb.Cifti2Image):
-            pass
-        else:
-            model = level2.SecondLevelModel()
-
-        for name, weights, type in prepare_contrasts(self.inputs.contrast_info, names):
-=======
         for name, weights, contrast_type in prepare_contrasts(self.inputs.contrast_info, names):
->>>>>>> 6691058e
             # Need to add F-test support for intercept (more than one column)
             # Currently only taking 0th column as intercept (t-test)
             weights = weights[0]
@@ -263,21 +236,14 @@
             _variances = (np.array(filtered_variances)[weights != 0]).tolist()
             design_matrix = pd.DataFrame({'intercept': weights[weights != 0]})
 
-<<<<<<< HEAD
-            if isinstance(img, nb.Cifti2Image):
+            if isinstance(effects[0], nb.Cifti2Image):
+                raise ValueError('CIFTI files not supported in second level')
                 pass
             else:
-                model.fit(input, design_matrix=design_matrix)
-
-            stat = model.compute_contrast(second_level_stat_type=type)
-            stat_fname = os.path.join(runtime.cwd, '{}.nii.gz').format(name)
-            stat.to_filename(stat_fname)
-=======
-            model.fit(effects, design_matrix=design_matrix)
->>>>>>> 6691058e
-
-            maps = model.compute_contrast(second_level_stat_type=contrast_type,
-                                          output_type='all')
+                model.fit(effects, design_matrix=design_matrix)
+
+                maps = model.compute_contrast(second_level_stat_type=contrast_type,
+                                              output_type='all')
             contrast_metadata.append(
                 {'contrast': name,
                  'stat': contrast_type,
