--- conflicted
+++ resolved
@@ -100,18 +100,12 @@
                     {'name': displayify(contrast_info.name),
                      'glassbrain': glassbrain[0].path if glassbrain else None}
                 )
-<<<<<<< HEAD
                 
             report_node['analyses'].append(analysis_dict)
-                
-            ents.pop('space', None)
-=======
-            report_step['analyses'].append(analysis_dict)
-
             # Space doesn't apply to design/contrast matrices, or resolution
             for k in ['space', 'res']:
                 ents.pop(k, None)
->>>>>>> e02d4bf3
+
             design_matrix = fl_layout.get(suffix='design', extension='svg', **ents)
             correlation_matrix = fl_layout.get(suffix='corr', extension='svg', **ents)
             contrast_matrix = fl_layout.get(suffix='contrasts', extension='svg', **ents)
