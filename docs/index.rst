--- conflicted
+++ resolved
@@ -16,11 +16,7 @@
 
    installation
    usage
-<<<<<<< HEAD
-=======
-   model
    estimators
->>>>>>> e71d762b
    examples/index
    changes
    support
