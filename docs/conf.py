# Configuration file for the Sphinx documentation builder.
#
# This file only contains a selection of the most common options. For a full
# list see the documentation:
# http://www.sphinx-doc.org/en/master/config

# -- Path setup --------------------------------------------------------------

# If extensions (or modules to document with autodoc) are in another directory,
# add these directories to sys.path here. If the directory is relative to the
# documentation root, use os.path.abspath to make it absolute, like shown here.
#
# import os
import inspect
from os.path import relpath, dirname
import sys
import fitlins


# -- Project information -----------------------------------------------------

project = 'FitLins'
copyright = '2022, Center for Reproducible Neuroscience'
author = 'Center for Reproducible Neuroscience'
version = fitlins.__version__

# -- General configuration ---------------------------------------------------

# Add any Sphinx extension module names here, as strings. They can be
# extensions coming with Sphinx (named 'sphinx.ext.*') or your custom
# ones.
extensions = [
    'sphinx.ext.autodoc',
    'sphinx.ext.doctest',
    'sphinx.ext.intersphinx',
    'sphinx.ext.coverage',
    'sphinx.ext.mathjax',
    'sphinx.ext.ifconfig',
    'sphinx.ext.linkcode',
    'sphinxarg.ext',  # argparse extension
    'sphinxcontrib.apidoc',
    'texext.math_dollar',
    'nbsphinx',
    'myst_parser',
]

# Add any paths that contain templates here, relative to this directory.
templates_path = ['_templates']

# List of patterns, relative to source directory, that match files and
# directories to ignore when looking for source files.
# This pattern also affects html_static_path and html_extra_path.
exclude_patterns = ['_build', 'Thumbs.db', '.DS_Store']

apidoc_module_dir = '../fitlins'
apidoc_output_dir = 'api'
apidoc_separate_modules = True
apidoc_extra_args = ['-H', 'API']

source_suffix = ['.rst', '.md']

intersphinx_mapping = {
<<<<<<< HEAD
    'statsmodels': ('https://bids-standard.github.io/stats-models/', None)
=======
    'nilearn': ('https://nilearn.github.io/stable/', None),
    'afni': ('https://afni.nimh.nih.gov/pub/dist/doc/htmldoc/', None)
>>>>>>> e71d762b
}

# -- Options for HTML output -------------------------------------------------

# The theme to use for HTML and HTML Help pages.  See the documentation for
# a list of builtin themes.
#
html_theme = 'alabaster'

# Add any paths that contain custom static files (such as style sheets) here,
# relative to this directory. They are copied after the builtin static files,
# so a file named "default.css" will overwrite the builtin "default.css".
html_static_path = ['_static']

example_gallery_config = {
    'examples_dirs': '../examples/notebooks',
    'gallery_dirs': 'examples/notebooks',
    'pattern': '.+.ipynb',
    'disable_warnings': False,
    'dont_preprocess': ['../examples/notebooks/ds003_sample_analysis.ipynb'],
    'toctree_depth': 1,
    }


# -----------------------------------------------------------------------------
# Source code links
# -----------------------------------------------------------------------------

def linkcode_resolve(domain, info):
    """
    Determine the URL corresponding to Python object
    """
    if domain != 'py':
        return None

    modname = info['module']
    fullname = info['fullname']

    submod = sys.modules.get(modname)
    if submod is None:
        return None

    obj = submod
    for part in fullname.split('.'):
        try:
            obj = getattr(obj, part)
        except Exception:
            return None

    obj = inspect.unwrap(obj)

    try:
        fn = inspect.getsourcefile(obj)
    except Exception:
        fn = None
    if not fn:
        return None

    try:
        source, lineno = inspect.getsourcelines(obj)
    except Exception:
        linespec = ""
    else:
        linespec = "#L%d-L%d" % (lineno, lineno + len(source) - 1)

    fn = relpath(fn, start=dirname(fitlins.__file__))

    ver = fitlins.__version__
    if 'dev' in ver:
        ver = 'dev'
    return f"https://github.com/poldracklab/fitlins/blob/{ver}/fitlins/{fn}{linespec}"<|MERGE_RESOLUTION|>--- conflicted
+++ resolved
@@ -60,12 +60,9 @@
 source_suffix = ['.rst', '.md']
 
 intersphinx_mapping = {
-<<<<<<< HEAD
-    'statsmodels': ('https://bids-standard.github.io/stats-models/', None)
-=======
+    'statsmodels': ('https://bids-standard.github.io/stats-models/', None),
     'nilearn': ('https://nilearn.github.io/stable/', None),
-    'afni': ('https://afni.nimh.nih.gov/pub/dist/doc/htmldoc/', None)
->>>>>>> e71d762b
+    'afni': ('https://afni.nimh.nih.gov/pub/dist/doc/htmldoc/', None),
 }
 
 # -- Options for HTML output -------------------------------------------------
